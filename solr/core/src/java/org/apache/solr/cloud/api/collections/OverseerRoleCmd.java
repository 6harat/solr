/*
 * Licensed to the Apache Software Foundation (ASF) under one or more
 * contributor license agreements.  See the NOTICE file distributed with
 * this work for additional information regarding copyright ownership.
 * The ASF licenses this file to You under the Apache License, Version 2.0
 * (the "License"); you may not use this file except in compliance with
 * the License.  You may obtain a copy of the License at
 *
 *     http://www.apache.org/licenses/LICENSE-2.0
 *
 * Unless required by applicable law or agreed to in writing, software
 * distributed under the License is distributed on an "AS IS" BASIS,
 * WITHOUT WARRANTIES OR CONDITIONS OF ANY KIND, either express or implied.
 * See the License for the specific language governing permissions and
 * limitations under the License.
 */

package org.apache.solr.cloud.api.collections;


import java.lang.invoke.MethodHandles;
import java.util.ArrayList;
import java.util.LinkedHashMap;
import java.util.List;
import java.util.Map;

import org.apache.solr.cloud.OverseerNodePrioritizer;
import org.apache.solr.common.cloud.ClusterState;
import org.apache.solr.common.cloud.SolrZkClient;
import org.apache.solr.common.cloud.ZkNodeProps;
import org.apache.solr.common.cloud.ZkStateReader;
import org.apache.solr.common.params.CollectionParams.CollectionAction;
import org.apache.solr.common.util.NamedList;
import org.apache.solr.common.util.Utils;
import org.apache.zookeeper.CreateMode;
import org.apache.zookeeper.data.Stat;
import org.slf4j.Logger;
import org.slf4j.LoggerFactory;

import static org.apache.solr.common.params.CollectionParams.CollectionAction.ADDROLE;
import static org.apache.solr.common.params.CollectionParams.CollectionAction.REMOVEROLE;

public class OverseerRoleCmd implements CollApiCmds.CollectionApiCommand {
  private static final Logger log = LoggerFactory.getLogger(MethodHandles.lookup().lookupClass());

  private final CollectionCommandContext ccc;
  private final CollectionAction operation;
  private final OverseerNodePrioritizer overseerPrioritizer;

  public OverseerRoleCmd(CollectionCommandContext ccc, CollectionAction operation, OverseerNodePrioritizer prioritizer) {
    this.ccc = ccc;
    this.operation = operation;
    this.overseerPrioritizer = prioritizer;
  }

  @Override
  public void call(ClusterState state, ZkNodeProps message, NamedList<Object> results) throws Exception {
    if (ccc.isDistributedCollectionAPI()) {
      // No Overseer (not accessible from Collection API command execution in any case) so this command can't be run...
      log.error("Cluster is running with distributed Collection API execution. Ignoring Collection API operation " + operation); // nowarn
      return;
    }
    ZkStateReader zkStateReader = ccc.getZkStateReader();
    SolrZkClient zkClient = zkStateReader.getZkClient();
    Map<String, List<String>> roles = null;
    String node = message.getStr("node");
<<<<<<< HEAD
    if ("false".equals(message.getStr("persist"))) {// no need to persist to roles.json
=======
    if ("false".equals(message.getStr("persist"))) { // no need to persist to roles.json
>>>>>>> bf55ef08
      runPrioritizer();
      return;
    }

    String roleName = message.getStr("role");
    boolean nodeExists = false;
    if (nodeExists = zkClient.exists(ZkStateReader.ROLES, true)) {
      @SuppressWarnings("unchecked")
      Map<String, List<String>> tmp = (Map<String, List<String>>) Utils.fromJSON(zkClient.getData(ZkStateReader.ROLES, null, new Stat(), true));
      roles = tmp;
    } else {
      roles = new LinkedHashMap<>(1);
    }

    List<String> nodeList = roles.computeIfAbsent(roleName, k -> new ArrayList<>());
    if (ADDROLE == operation) {
      log.info("Overseer role added to {}", node);
      if (!nodeList.contains(node)) nodeList.add(node);
    } else if (REMOVEROLE == operation) {
      log.info("Overseer role removed from {}", node);
      nodeList.remove(node);
    }

    if (nodeExists) {
      zkClient.setData(ZkStateReader.ROLES, Utils.toJSON(roles), true);
    } else {
      zkClient.create(ZkStateReader.ROLES, Utils.toJSON(roles), CreateMode.PERSISTENT, true);
    }
    runPrioritizer();

  }

  private void runPrioritizer() {
    //if there are too many nodes this command may time out. And most likely dedicated
    // overseers are created when there are too many nodes  . So , do this operation in a separate thread
    new Thread(() -> {
      try {
        overseerPrioritizer.prioritizeOverseerNodes(ccc.getOverseerId());
      } catch (Exception e) {
        log.error("Error in prioritizing Overseer", e);
      }
    }, "OverseerPrioritizationThread").start();

  }

}<|MERGE_RESOLUTION|>--- conflicted
+++ resolved
@@ -64,11 +64,7 @@
     SolrZkClient zkClient = zkStateReader.getZkClient();
     Map<String, List<String>> roles = null;
     String node = message.getStr("node");
-<<<<<<< HEAD
-    if ("false".equals(message.getStr("persist"))) {// no need to persist to roles.json
-=======
     if ("false".equals(message.getStr("persist"))) { // no need to persist to roles.json
->>>>>>> bf55ef08
       runPrioritizer();
       return;
     }
