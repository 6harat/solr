/*
 * Licensed to the Apache Software Foundation (ASF) under one or more
 * contributor license agreements.  See the NOTICE file distributed with
 * this work for additional information regarding copyright ownership.
 * The ASF licenses this file to You under the Apache License, Version 2.0
 * (the "License"); you may not use this file except in compliance with
 * the License.  You may obtain a copy of the License at
 *
 *     http://www.apache.org/licenses/LICENSE-2.0
 *
 * Unless required by applicable law or agreed to in writing, software
 * distributed under the License is distributed on an "AS IS" BASIS,
 * WITHOUT WARRANTIES OR CONDITIONS OF ANY KIND, either express or implied.
 * See the License for the specific language governing permissions and
 * limitations under the License.
 */

package org.apache.solr.handler;

import java.io.IOException;
<<<<<<< HEAD
import java.lang.invoke.MethodHandles;
import java.util.*;
import java.util.stream.Collectors;
=======
import java.util.*;
>>>>>>> bf55ef08

import com.google.common.collect.Maps;
import org.apache.solr.api.Command;
import org.apache.solr.api.EndPoint;
import org.apache.solr.api.PayloadObj;
import org.apache.solr.client.solrj.cloud.DistribStateManager;
import org.apache.solr.client.solrj.request.beans.ClusterPropPayload;
import org.apache.solr.client.solrj.request.beans.CreateConfigPayload;
import org.apache.solr.client.solrj.request.beans.RateLimiterPayload;
import org.apache.solr.cloud.ConfigSetCmds;
import org.apache.solr.common.SolrException;
import org.apache.solr.common.annotation.JsonProperty;
import org.apache.solr.common.cloud.ClusterProperties;
import org.apache.solr.common.cloud.ZkStateReader;
import org.apache.solr.common.params.CollectionParams;
import org.apache.solr.common.params.CommonParams;
import org.apache.solr.common.params.ConfigSetParams;
import org.apache.solr.common.params.DefaultSolrParams;
import org.apache.solr.common.params.ModifiableSolrParams;
import org.apache.solr.common.util.ReflectMapWriter;
import org.apache.solr.common.util.Utils;
import org.apache.solr.core.CoreContainer;
import org.apache.solr.core.NodeRoles;
import org.apache.solr.handler.admin.CollectionsHandler;
import org.apache.solr.handler.admin.ConfigSetsHandler;
import org.apache.solr.request.SolrQueryRequest;
import org.apache.solr.response.SolrQueryResponse;
import org.apache.zookeeper.KeeperException;
<<<<<<< HEAD
import org.slf4j.Logger;
import org.slf4j.LoggerFactory;
=======
>>>>>>> bf55ef08

import static org.apache.solr.client.solrj.SolrRequest.METHOD.DELETE;
import static org.apache.solr.client.solrj.SolrRequest.METHOD.GET;
import static org.apache.solr.client.solrj.SolrRequest.METHOD.POST;
import static org.apache.solr.client.solrj.SolrRequest.METHOD.PUT;
import static org.apache.solr.cloud.api.collections.CollectionHandlingUtils.REQUESTID;
import static org.apache.solr.common.params.CollectionParams.ACTION;
import static org.apache.solr.common.params.CollectionParams.CollectionAction.*;
import static org.apache.solr.core.RateLimiterConfig.RL_CONFIG_KEY;
import static org.apache.solr.security.PermissionNameProvider.Name.COLL_EDIT_PERM;
import static org.apache.solr.security.PermissionNameProvider.Name.COLL_READ_PERM;
import static org.apache.solr.security.PermissionNameProvider.Name.CONFIG_EDIT_PERM;
import static org.apache.solr.security.PermissionNameProvider.Name.CONFIG_READ_PERM;

/**
 * All V2 APIs that have  a prefix of /api/cluster/
 */
public class ClusterAPI {
  private final CollectionsHandler collectionsHandler;
  private final ConfigSetsHandler configSetsHandler;

  public final Commands commands = new Commands();
  public final ConfigSetCommands configSetCommands = new ConfigSetCommands();

  public ClusterAPI(CollectionsHandler ch, ConfigSetsHandler configSetsHandler) {
    this.collectionsHandler = ch;
    this.configSetsHandler = configSetsHandler;
  }

  private static final Logger log = LoggerFactory.getLogger(MethodHandles.lookup().lookupClass());

  @EndPoint(method = GET,
          path = "/cluster/node-roles",
          permission = COLL_READ_PERM)
  public void roles(SolrQueryRequest req, SolrQueryResponse rsp) throws Exception {
    rsp.add("node-roles", readRecursive(ZkStateReader.NODE_ROLES,
            collectionsHandler.getCoreContainer().getZkController().getSolrCloudManager().getDistribStateManager(), 3));
  }

  Object readRecursive(String path, DistribStateManager zk, int depth) {
    if (depth == 0) return null;
    Map<String, Object> result;
    try {
      List<String> children = zk.listData(path);
      if (children != null && !children.isEmpty()) {
        result = new HashMap<>();
      } else {
        return depth >= 1 ? Collections.emptySet(): null;
      }
      for (String child: children) {
        Object c = readRecursive(path + "/" + child, zk, depth - 1);
        result.put(child, c);
      }
    } catch (Exception e) {
      throw new SolrException(SolrException.ErrorCode.SERVER_ERROR, e);
    }
    if (depth == 1) {
      return result.keySet();
    } else {
      return result;
    }
  }

  @EndPoint(method = GET,
          path = "/cluster/node-roles/role/{role}",
          permission = COLL_READ_PERM)
  public void nodesWithRole(SolrQueryRequest req, SolrQueryResponse rsp) throws Exception {
    String role = req.getPathTemplateValues().get("role");
    rsp.add("node-roles", Map.of(role,
            readRecursive(ZkStateReader.NODE_ROLES + "/" + role,
                    collectionsHandler.getCoreContainer().getZkController().getSolrCloudManager().getDistribStateManager(), 2)));
  }

  @EndPoint(method = GET,
          path = "/cluster/node-roles/node/{node}",
          permission = COLL_READ_PERM)
  @SuppressWarnings("unchecked")
  public void rolesForNode(SolrQueryRequest req, SolrQueryResponse rsp) throws Exception {
    String node = req.getPathTemplateValues().get("node");
    Map<String, String> ret = new HashMap<String, String>();
    Map<String, Map<String, Set<String>>> roles = (Map<String, Map<String, Set<String>>>) readRecursive(ZkStateReader.NODE_ROLES,
            collectionsHandler.getCoreContainer().getZkController().getSolrCloudManager().getDistribStateManager(), 3);
    for (String role: roles.keySet()) {
      for (String mode: roles.get(role).keySet()) {
        if (roles.get(role).get(mode).isEmpty()) continue;
        Set<String> nodes = roles.get(role).get(mode);
        if (nodes.contains(node)) ret.put(role, mode);
      }
    }
    for (String role: ret.keySet()) {
      rsp.add(role, ret.get(role));
    }
  }

  @EndPoint(method = GET,
          path = "/cluster/node-roles/supported",
          permission = COLL_READ_PERM)
  public void supportedRoles(SolrQueryRequest req, SolrQueryResponse rsp) throws Exception {
     Map<String, Object> roleModesSupportedMap = new HashMap<>();
    for (NodeRoles.Role role: NodeRoles.Role.values()) {
      roleModesSupportedMap.put(role.toString(),
              Map.of("modes", (role.supportedModes()).stream().map(NodeRoles.Mode::toString).collect(Collectors.toList())));
    }
    rsp.add("supported-roles", roleModesSupportedMap);
  }

  @EndPoint(method = GET,
<<<<<<< HEAD
=======
          path = "/cluster/node-roles",
          permission = COLL_READ_PERM)
  public void roles(SolrQueryRequest req, SolrQueryResponse rsp) throws Exception {
    rsp.add("node-roles", readRecursive(ZkStateReader.NODE_ROLES,
            collectionsHandler.getCoreContainer().getZkController().getSolrCloudManager().getDistribStateManager(), 3));
  }

  Object readRecursive(String path, DistribStateManager zk, int depth) {
    if (depth == 0) return null;
    Map<String, Object> result;
    try {
      List<String> children = zk.listData(path);
      if (children != null && !children.isEmpty()) {
        result = new HashMap<>();
      } else {
        return Collections.emptySet();
      }
      for (String child: children) {
        Object c = readRecursive(path + "/" + child, zk, depth - 1);
        result.put(child, c);
      }
    } catch (Exception e) {
      throw new SolrException(SolrException.ErrorCode.SERVER_ERROR, e);
    }
    if (depth == 1) {
      return result.keySet();
    } else {
      return result;
    }
  }

  @EndPoint(method = GET,
          path = "/cluster/node-roles/role/{role}",
          permission = COLL_READ_PERM)
  public void nodesWithRole(SolrQueryRequest req, SolrQueryResponse rsp) throws Exception {
    String role = req.getPathTemplateValues().get("role");
    rsp.add("node-roles", Map.of(role,
            readRecursive(ZkStateReader.NODE_ROLES + "/" + role,
                    collectionsHandler.getCoreContainer().getZkController().getSolrCloudManager().getDistribStateManager(), 2)));
  }

  @EndPoint(method = GET,
          path = "/cluster/node-roles/node/{node}",
          permission = COLL_READ_PERM)
  @SuppressWarnings("unchecked")
  public void rolesForNode(SolrQueryRequest req, SolrQueryResponse rsp) throws Exception {
    String node = req.getPathTemplateValues().get("node");
    Map<String, String> ret = new HashMap<String, String>();
    Map<String, Map<String, Set<String>>> roles = (Map<String, Map<String, Set<String>>>) readRecursive(ZkStateReader.NODE_ROLES,
            collectionsHandler.getCoreContainer().getZkController().getSolrCloudManager().getDistribStateManager(), 3);
    for (String role: roles.keySet()) {
      for (String mode: roles.get(role).keySet()) {
        if (roles.get(role).get(mode).isEmpty()) continue;
        Set<String> nodes = roles.get(role).get(mode);
        if (nodes.contains(node)) ret.put(role, mode);
      }
    }
    for (String role: ret.keySet()) {
      rsp.add(role, ret.get(role));
    }
  }

  @EndPoint(method = GET,
          path = "/cluster/node-roles/supported",
          permission = COLL_READ_PERM)
  public void supportedRoles(SolrQueryRequest req, SolrQueryResponse rsp) throws Exception {
     Map<String, Object> roleModesSupportedMap = new HashMap<>();
    for (NodeRoles.Role role: NodeRoles.Role.values()) {
      roleModesSupportedMap.put(role.toString(),
              Map.of("modes", role.supportedModes()));
    }
    rsp.add("supported-roles", roleModesSupportedMap);
  }

  @EndPoint(method = GET,
>>>>>>> bf55ef08
          path = "/cluster/node-roles/role/{role}/{mode}",
          permission = COLL_READ_PERM)
  public void nodesWithRoleMode(SolrQueryRequest req, SolrQueryResponse rsp) throws Exception {
    // Here, deal with raw strings instead of Role & Mode types so as to handle roles and modes
    // that are not understood by this node (possibly during a rolling upgrade)
    String roleStr = req.getPathTemplateValues().get("role");
    String modeStr = req.getPathTemplateValues().get("mode");

    List<String> nodes =  collectionsHandler.getCoreContainer().getZkController().getSolrCloudManager()
            .getDistribStateManager().listData(ZkStateReader.NODE_ROLES + "/" + roleStr + "/" + modeStr);
    rsp.add( "node-roles", Map.of(roleStr, Collections.singletonMap(modeStr, nodes)));
  }

<<<<<<< HEAD
   public static List<String> getNodesByRole(NodeRoles.Role role, NodeRoles.Mode mode, DistribStateManager zk)
=======
   public static List<String> getNodesByRole(NodeRoles.Role role, String mode, DistribStateManager zk)
>>>>>>> bf55ef08
          throws InterruptedException, IOException, KeeperException {
    try {
      return zk.listData(ZkStateReader.NODE_ROLES + "/" + role + "/" + mode);
    } catch (NoSuchElementException e) {
      return Collections.emptyList();
    }
  }


  @EndPoint(method = GET,
          path = "/cluster/aliases",
          permission = COLL_READ_PERM)
  public void aliases(SolrQueryRequest req, SolrQueryResponse rsp) throws Exception {
    final Map<String, Object> v1Params = Maps.newHashMap();
    v1Params.put(ACTION, CollectionParams.CollectionAction.LISTALIASES.lowerName);
    collectionsHandler.handleRequestBody(wrapParams(req, v1Params), rsp);
  }

  @EndPoint(method = GET,
          path = "/cluster/overseer",
          permission = COLL_READ_PERM)
  public void getOverseerStatus(SolrQueryRequest req, SolrQueryResponse rsp) throws Exception {
    collectionsHandler.handleRequestBody(wrapParams(req, "action", OVERSEERSTATUS.lowerName), rsp);
  }

  @EndPoint(method = GET,
          path = "/cluster",
          permission = COLL_READ_PERM)
  public void getCluster(SolrQueryRequest req, SolrQueryResponse rsp) throws Exception {
    collectionsHandler.handleRequestBody(wrapParams(req, "action", LIST.lowerName), rsp);
  }

  @EndPoint(method = DELETE,
          path = "/cluster/command-status/{id}",
          permission = COLL_EDIT_PERM)
  public void deleteCommandStatus(SolrQueryRequest req, SolrQueryResponse rsp) throws Exception {
    final Map<String, Object> v1Params = Maps.newHashMap();
    v1Params.put(ACTION, DELETESTATUS.lowerName);
    v1Params.put(REQUESTID, req.getPathTemplateValues().get("id"));
    collectionsHandler.handleRequestBody(wrapParams(req, v1Params), rsp);
  }

  @EndPoint(method = DELETE,
          path = "/cluster/command-status",
          permission = COLL_EDIT_PERM)
  public void flushCommandStatus(SolrQueryRequest req, SolrQueryResponse rsp) throws Exception {
    CollectionsHandler.CollectionOperation.DELETESTATUS_OP.execute(req, rsp, collectionsHandler);
  }

  @EndPoint(method = DELETE,
          path = "/cluster/configs/{name}",
          permission = CONFIG_EDIT_PERM
  )
  public void deleteConfigSet(SolrQueryRequest req, SolrQueryResponse rsp) throws Exception {
    req = wrapParams(req,
            "action", ConfigSetParams.ConfigSetAction.DELETE.toString(),
            CommonParams.NAME, req.getPathTemplateValues().get("name"));
    configSetsHandler.handleRequestBody(req, rsp);
  }

  @EndPoint(method = GET,
          path = "/cluster/configs",
          permission = CONFIG_READ_PERM)
  public void listConfigSet(SolrQueryRequest req, SolrQueryResponse rsp) throws Exception {
    req = wrapParams(req, "action", ConfigSetParams.ConfigSetAction.LIST.toString());
    configSetsHandler.handleRequestBody(req, rsp);
  }

  @EndPoint(method = POST,
          path = "/cluster/configs",
          permission = CONFIG_EDIT_PERM
  )
  public class ConfigSetCommands {

    @Command(name = "create")
    @SuppressWarnings("unchecked")
    public void create(PayloadObj<CreateConfigPayload> obj) throws Exception {
      Map<String, Object> mapVals = obj.get().toMap(new HashMap<>());
      Map<String, Object> customProps = obj.get().properties;
      if (customProps != null) {
        customProps.forEach((k, o) -> mapVals.put(ConfigSetCmds.CONFIG_SET_PROPERTY_PREFIX + k, o));
      }
      mapVals.put("action", ConfigSetParams.ConfigSetAction.CREATE.toString());
      configSetsHandler.handleRequestBody(wrapParams(obj.getRequest(), mapVals), obj.getResponse());
    }

  }

  @EndPoint(method = PUT,
          path = "/cluster/configs/{name}",
          permission = CONFIG_EDIT_PERM
  )
  public void uploadConfigSet(SolrQueryRequest req, SolrQueryResponse rsp) throws Exception {
    req = wrapParams(req,
            "action", ConfigSetParams.ConfigSetAction.UPLOAD.toString(),
            CommonParams.NAME, req.getPathTemplateValues().get("name"),
            ConfigSetParams.OVERWRITE, true,
            ConfigSetParams.CLEANUP, false);
    configSetsHandler.handleRequestBody(req, rsp);
  }

  @EndPoint(method = PUT,
          path = "/cluster/configs/{name}/*",
          permission = CONFIG_EDIT_PERM
  )
  public void insertIntoConfigSet(SolrQueryRequest req, SolrQueryResponse rsp) throws Exception {
    String path = req.getPathTemplateValues().get("*");
    if (path == null || path.isBlank()) {
      throw new SolrException(SolrException.ErrorCode.BAD_REQUEST, "In order to insert a file in a configSet, a filePath must be provided in the url after the name of the configSet.");
    }
    req = wrapParams(req, Map.of("action", ConfigSetParams.ConfigSetAction.UPLOAD.toString(),
            CommonParams.NAME, req.getPathTemplateValues().get("name"),
            ConfigSetParams.FILE_PATH, path,
            ConfigSetParams.OVERWRITE, true,
            ConfigSetParams.CLEANUP, false));
    configSetsHandler.handleRequestBody(req, rsp);
  }

  public static SolrQueryRequest wrapParams(SolrQueryRequest req, Object... def) {
    Map<String, Object> m = Utils.makeMap(def);
    return wrapParams(req, m);
  }

  public static SolrQueryRequest wrapParams(SolrQueryRequest req, Map<String, Object> m) {
    ModifiableSolrParams solrParams = new ModifiableSolrParams();
    m.forEach((k, v) -> {
      if (v == null) return;
      solrParams.add(k.toString(), String.valueOf(v));
    });
    DefaultSolrParams dsp = new DefaultSolrParams(req.getParams(), solrParams);
    req.setParams(dsp);
    return req;
  }

  @EndPoint(method = GET,
          path = "/cluster/command-status/{id}",
          permission = COLL_READ_PERM)
  public void getCommandStatus(SolrQueryRequest req, SolrQueryResponse rsp) throws Exception {
    final Map<String, Object> v1Params = Maps.newHashMap();
    v1Params.put(ACTION, REQUESTSTATUS.lowerName);
    v1Params.put(REQUESTID, req.getPathTemplateValues().get("id"));
    collectionsHandler.handleRequestBody(wrapParams(req, v1Params), rsp);
  }

  @EndPoint(method = GET,
          path = "/cluster/nodes",
          permission = COLL_READ_PERM)
  public void getNodes(SolrQueryRequest req, SolrQueryResponse rsp) {
    rsp.add("nodes", getCoreContainer().getZkController().getClusterState().getLiveNodes());
  }

  private CoreContainer getCoreContainer() {
    return collectionsHandler.getCoreContainer();
  }

  @EndPoint(method = POST,
          path = "/cluster",
          permission = COLL_EDIT_PERM)
  public class Commands {
    @Command(name = "add-role")
    public void addRole(PayloadObj<RoleInfo> obj) throws Exception {
      RoleInfo info = obj.get();
      Map<String, Object> m = info.toMap(new HashMap<>());
      m.put("action", ADDROLE.toString());
      collectionsHandler.handleRequestBody(wrapParams(obj.getRequest(), m), obj.getResponse());
    }

    @Command(name = "remove-role")
    public void removeRole(PayloadObj<RoleInfo> obj) throws Exception {
      RoleInfo info = obj.get();
      Map<String, Object> m = info.toMap(new HashMap<>());
      m.put("action", REMOVEROLE.toString());
      collectionsHandler.handleRequestBody(wrapParams(obj.getRequest(), m), obj.getResponse());
    }

    @Command(name = "set-obj-property")
    public void setObjProperty(PayloadObj<ClusterPropPayload> obj) {
      //Not using the object directly here because the API differentiate between {name:null} and {}
      Map<String, Object> m = obj.getDataMap();
      ClusterProperties clusterProperties = new ClusterProperties(getCoreContainer().getZkController().getZkClient());
      try {
        clusterProperties.setClusterProperties(m);
      } catch (Exception e) {
        throw new SolrException(SolrException.ErrorCode.SERVER_ERROR, "Error in API", e);
      }
    }

    @Command(name = "set-property")
    public void setProperty(PayloadObj<Map<String, String>> obj) throws Exception {
      Map<String, Object> m = obj.getDataMap();
      m.put("action", CLUSTERPROP.toString());
      collectionsHandler.handleRequestBody(wrapParams(obj.getRequest(), m), obj.getResponse());
    }

    @Command(name = "set-ratelimiter")
    public void setRateLimiters(PayloadObj<RateLimiterPayload> payLoad) {
      RateLimiterPayload rateLimiterConfig = payLoad.get();
      ClusterProperties clusterProperties = new ClusterProperties(getCoreContainer().getZkController().getZkClient());

      try {
        clusterProperties.update(rateLimiterConfig, RL_CONFIG_KEY);
      } catch (Exception e) {
        throw new SolrException(SolrException.ErrorCode.SERVER_ERROR, "Error in API", e);
      }
    }
  }

  public static class RoleInfo implements ReflectMapWriter {
    @JsonProperty(required = true)
    public String node;
    @JsonProperty(required = true)
    public String role;

  }


}<|MERGE_RESOLUTION|>--- conflicted
+++ resolved
@@ -18,13 +18,7 @@
 package org.apache.solr.handler;
 
 import java.io.IOException;
-<<<<<<< HEAD
-import java.lang.invoke.MethodHandles;
 import java.util.*;
-import java.util.stream.Collectors;
-=======
-import java.util.*;
->>>>>>> bf55ef08
 
 import com.google.common.collect.Maps;
 import org.apache.solr.api.Command;
@@ -53,11 +47,6 @@
 import org.apache.solr.request.SolrQueryRequest;
 import org.apache.solr.response.SolrQueryResponse;
 import org.apache.zookeeper.KeeperException;
-<<<<<<< HEAD
-import org.slf4j.Logger;
-import org.slf4j.LoggerFactory;
-=======
->>>>>>> bf55ef08
 
 import static org.apache.solr.client.solrj.SolrRequest.METHOD.DELETE;
 import static org.apache.solr.client.solrj.SolrRequest.METHOD.GET;
@@ -87,8 +76,6 @@
     this.configSetsHandler = configSetsHandler;
   }
 
-  private static final Logger log = LoggerFactory.getLogger(MethodHandles.lookup().lookupClass());
-
   @EndPoint(method = GET,
           path = "/cluster/node-roles",
           permission = COLL_READ_PERM)
@@ -105,7 +92,7 @@
       if (children != null && !children.isEmpty()) {
         result = new HashMap<>();
       } else {
-        return depth >= 1 ? Collections.emptySet(): null;
+        return Collections.emptySet();
       }
       for (String child: children) {
         Object c = readRecursive(path + "/" + child, zk, depth - 1);
@@ -159,90 +146,12 @@
      Map<String, Object> roleModesSupportedMap = new HashMap<>();
     for (NodeRoles.Role role: NodeRoles.Role.values()) {
       roleModesSupportedMap.put(role.toString(),
-              Map.of("modes", (role.supportedModes()).stream().map(NodeRoles.Mode::toString).collect(Collectors.toList())));
+              Map.of("modes", role.supportedModes()));
     }
     rsp.add("supported-roles", roleModesSupportedMap);
   }
 
   @EndPoint(method = GET,
-<<<<<<< HEAD
-=======
-          path = "/cluster/node-roles",
-          permission = COLL_READ_PERM)
-  public void roles(SolrQueryRequest req, SolrQueryResponse rsp) throws Exception {
-    rsp.add("node-roles", readRecursive(ZkStateReader.NODE_ROLES,
-            collectionsHandler.getCoreContainer().getZkController().getSolrCloudManager().getDistribStateManager(), 3));
-  }
-
-  Object readRecursive(String path, DistribStateManager zk, int depth) {
-    if (depth == 0) return null;
-    Map<String, Object> result;
-    try {
-      List<String> children = zk.listData(path);
-      if (children != null && !children.isEmpty()) {
-        result = new HashMap<>();
-      } else {
-        return Collections.emptySet();
-      }
-      for (String child: children) {
-        Object c = readRecursive(path + "/" + child, zk, depth - 1);
-        result.put(child, c);
-      }
-    } catch (Exception e) {
-      throw new SolrException(SolrException.ErrorCode.SERVER_ERROR, e);
-    }
-    if (depth == 1) {
-      return result.keySet();
-    } else {
-      return result;
-    }
-  }
-
-  @EndPoint(method = GET,
-          path = "/cluster/node-roles/role/{role}",
-          permission = COLL_READ_PERM)
-  public void nodesWithRole(SolrQueryRequest req, SolrQueryResponse rsp) throws Exception {
-    String role = req.getPathTemplateValues().get("role");
-    rsp.add("node-roles", Map.of(role,
-            readRecursive(ZkStateReader.NODE_ROLES + "/" + role,
-                    collectionsHandler.getCoreContainer().getZkController().getSolrCloudManager().getDistribStateManager(), 2)));
-  }
-
-  @EndPoint(method = GET,
-          path = "/cluster/node-roles/node/{node}",
-          permission = COLL_READ_PERM)
-  @SuppressWarnings("unchecked")
-  public void rolesForNode(SolrQueryRequest req, SolrQueryResponse rsp) throws Exception {
-    String node = req.getPathTemplateValues().get("node");
-    Map<String, String> ret = new HashMap<String, String>();
-    Map<String, Map<String, Set<String>>> roles = (Map<String, Map<String, Set<String>>>) readRecursive(ZkStateReader.NODE_ROLES,
-            collectionsHandler.getCoreContainer().getZkController().getSolrCloudManager().getDistribStateManager(), 3);
-    for (String role: roles.keySet()) {
-      for (String mode: roles.get(role).keySet()) {
-        if (roles.get(role).get(mode).isEmpty()) continue;
-        Set<String> nodes = roles.get(role).get(mode);
-        if (nodes.contains(node)) ret.put(role, mode);
-      }
-    }
-    for (String role: ret.keySet()) {
-      rsp.add(role, ret.get(role));
-    }
-  }
-
-  @EndPoint(method = GET,
-          path = "/cluster/node-roles/supported",
-          permission = COLL_READ_PERM)
-  public void supportedRoles(SolrQueryRequest req, SolrQueryResponse rsp) throws Exception {
-     Map<String, Object> roleModesSupportedMap = new HashMap<>();
-    for (NodeRoles.Role role: NodeRoles.Role.values()) {
-      roleModesSupportedMap.put(role.toString(),
-              Map.of("modes", role.supportedModes()));
-    }
-    rsp.add("supported-roles", roleModesSupportedMap);
-  }
-
-  @EndPoint(method = GET,
->>>>>>> bf55ef08
           path = "/cluster/node-roles/role/{role}/{mode}",
           permission = COLL_READ_PERM)
   public void nodesWithRoleMode(SolrQueryRequest req, SolrQueryResponse rsp) throws Exception {
@@ -256,11 +165,7 @@
     rsp.add( "node-roles", Map.of(roleStr, Collections.singletonMap(modeStr, nodes)));
   }
 
-<<<<<<< HEAD
-   public static List<String> getNodesByRole(NodeRoles.Role role, NodeRoles.Mode mode, DistribStateManager zk)
-=======
    public static List<String> getNodesByRole(NodeRoles.Role role, String mode, DistribStateManager zk)
->>>>>>> bf55ef08
           throws InterruptedException, IOException, KeeperException {
     try {
       return zk.listData(ZkStateReader.NODE_ROLES + "/" + role + "/" + mode);
