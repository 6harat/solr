--- conflicted
+++ resolved
@@ -125,7 +125,6 @@
 
   /** Returns a string representation of this <code>TermScorer</code>. */
   @Override
-<<<<<<< HEAD
   public String toString() {
     return "scorer(" + weight + ")[" + super.toString() + "]";
   }
@@ -140,14 +139,6 @@
   DocsEnum getDocsEnum() {
     return docsEnum;
   }
-  
-  // TODO: generalize something like this for scorers?
-  // even this is just an estimation...
-  
-  int getDocFreq() {
-    return docFreq;
-  }
-=======
-  public String toString() { return "scorer(" + weight + ")"; }
->>>>>>> 9c47892d
+
+
 }