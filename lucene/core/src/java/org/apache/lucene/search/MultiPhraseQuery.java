--- conflicted
+++ resolved
@@ -27,19 +27,16 @@
 import org.apache.lucene.index.TermState;
 import org.apache.lucene.index.Terms;
 import org.apache.lucene.index.TermsEnum;
-<<<<<<< HEAD
 import org.apache.lucene.search.PhraseQuery.TermDocsEnumFactory;
 import org.apache.lucene.search.Weight.PostingFeatures;
-=======
+import org.apache.lucene.search.similarities.Similarity;
+
 import org.apache.lucene.search.similarities.Similarity.SimScorer;
->>>>>>> 9c47892d
-import org.apache.lucene.search.similarities.Similarity;
-import org.apache.lucene.search.similarities.Similarity.SloppySimScorer;
 import org.apache.lucene.util.ArrayUtil;
 import org.apache.lucene.util.Bits;
 import org.apache.lucene.util.BytesRef;
+import org.apache.lucene.util.IntroSorter;
 import org.apache.lucene.util.PriorityQueue;
-import org.apache.lucene.util.SorterTemplate;
 import org.apache.lucene.util.ToStringUtils;
 
 import java.io.IOException;
@@ -501,7 +498,7 @@
 
     final void sort() {
       //Arrays.sort(_array, _index, _lastIndex);
-      sorter.quickSort(_index, _lastIndex - 1);
+      sorter.sort(_index, _lastIndex - 1);
     }
 
     final void clear() {
@@ -520,7 +517,7 @@
       _arraySize *= 2;
     }
 
-    private SorterTemplate sorter = new SorterTemplate() {
+    private IntroSorter sorter = new IntroSorter() {
       private int pivot;
 
       @Override
@@ -556,18 +553,14 @@
   private int _doc;
   private int _freq;
   private DocsQueue _queue;
-<<<<<<< HEAD
   private PositionQueue _posList;
   private int posPending;
+  private long cost;
 
   public UnionDocsAndPositionsEnum(Bits liveDocs, AtomicReaderContext context, Term[] terms,
                                    Map<Term,TermContext> termContexts, TermsEnum termsEnum) throws IOException {
     this(liveDocs, context, terms, termContexts, termsEnum, PostingFeatures.POSITIONS);
   }
-=======
-  private IntQueue _posList;
-  private long cost;
->>>>>>> 9c47892d
 
   public UnionDocsAndPositionsEnum(Bits liveDocs, AtomicReaderContext context, Term[] terms,
                                      Map<Term,TermContext> termContexts, TermsEnum termsEnum, PostingFeatures flags) throws IOException {
