--- conflicted
+++ resolved
@@ -24,12 +24,7 @@
 import java.util.Set;
 
 import org.apache.lucene.analysis.MockAnalyzer;
-<<<<<<< HEAD
 import org.apache.lucene.index.DocumentsWriterPerThread.IndexingChain;
-import org.apache.lucene.index.IndexWriter.IndexReaderWarmer;
-=======
-import org.apache.lucene.index.DocumentsWriter.IndexingChain;
->>>>>>> 81dba8b8
 import org.apache.lucene.index.IndexWriterConfig.OpenMode;
 import org.apache.lucene.search.DefaultSimilarity;
 import org.apache.lucene.search.Similarity;
@@ -52,18 +47,6 @@
 
   }
 
-<<<<<<< HEAD
-  private static final class MyWarmer extends IndexReaderWarmer {
-    // Does not implement anything - used only for type checking on IndexWriterConfig.
-
-    @Override
-    public void warm(IndexReader reader) throws IOException {
-    }
-
-  }
-
-=======
->>>>>>> 81dba8b8
   @Test
   public void testDefaults() throws Exception {
     IndexWriterConfig conf = new IndexWriterConfig(TEST_VERSION_CURRENT, new MockAnalyzer());
