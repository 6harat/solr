--- conflicted
+++ resolved
@@ -361,116 +361,6 @@
     return pendingDeletes.any();
   }
 
-<<<<<<< HEAD
-=======
-  /** Flush all pending docs to a new segment */
-  // Lock order: IW -> DW
-  synchronized SegmentInfo flush(IndexWriter writer, IndexFileDeleter deleter, MergePolicy mergePolicy, SegmentInfos segmentInfos) throws IOException {
-
-    // We change writer's segmentInfos:
-    assert Thread.holdsLock(writer);
-
-    waitIdle();
-
-    if (numDocs == 0) {
-      // nothing to do!
-      if (infoStream != null) {
-        message("flush: no docs; skipping");
-      }
-      // Lock order: IW -> DW -> BD
-      pushDeletes(null, segmentInfos);
-      return null;
-    }
-
-    if (aborting) {
-      if (infoStream != null) {
-        message("flush: skip because aborting is set");
-      }
-      return null;
-    }
-
-    boolean success = false;
-
-    SegmentInfo newSegment;
-
-    try {
-      assert nextDocID == numDocs;
-      assert waitQueue.numWaiting == 0;
-      assert waitQueue.waitingBytes == 0;
-
-      if (infoStream != null) {
-        message("flush postings as segment " + segment + " numDocs=" + numDocs);
-      }
-
-      final SegmentWriteState flushState = new SegmentWriteState(infoStream, directory, segment, fieldInfos,
-                                                                 numDocs, writer.getConfig().getTermIndexInterval(),
-                                                                 SegmentCodecs.build(fieldInfos, writer.codecs));
-
-      newSegment = new SegmentInfo(segment, numDocs, directory, false, fieldInfos.hasProx(), flushState.segmentCodecs, false);
-
-      Collection<DocConsumerPerThread> threads = new HashSet<DocConsumerPerThread>();
-      for (DocumentsWriterThreadState threadState : threadStates) {
-        threads.add(threadState.consumer);
-      }
-
-      double startMBUsed = bytesUsed()/1024./1024.;
-
-      consumer.flush(threads, flushState);
-      newSegment.setHasVectors(flushState.hasVectors);
-
-      if (infoStream != null) {
-        message("new segment has " + (flushState.hasVectors ? "vectors" : "no vectors"));
-        message("flushedFiles=" + newSegment.files());
-        message("flushed codecs=" + newSegment.getSegmentCodecs());
-      }
-
-      if (mergePolicy.useCompoundFile(segmentInfos, newSegment)) {
-        final String cfsFileName = IndexFileNames.segmentFileName(segment, "", IndexFileNames.COMPOUND_FILE_EXTENSION);
-
-        if (infoStream != null) {
-          message("flush: create compound file \"" + cfsFileName + "\"");
-        }
-
-        CompoundFileWriter cfsWriter = new CompoundFileWriter(directory, cfsFileName);
-        for(String fileName : newSegment.files()) {
-          cfsWriter.addFile(fileName);
-        }
-        cfsWriter.close();
-        deleter.deleteNewFiles(newSegment.files());
-        newSegment.setUseCompoundFile(true);
-      }
-
-      if (infoStream != null) {
-        message("flush: segment=" + newSegment);
-        final double newSegmentSizeNoStore = newSegment.sizeInBytes(false)/1024./1024.;
-        final double newSegmentSize = newSegment.sizeInBytes(true)/1024./1024.;
-        message("  ramUsed=" + nf.format(startMBUsed) + " MB" +
-                " newFlushedSize=" + nf.format(newSegmentSize) + " MB" +
-                " (" + nf.format(newSegmentSizeNoStore) + " MB w/o doc stores)" +
-                " docs/MB=" + nf.format(numDocs / newSegmentSize) +
-                " new/old=" + nf.format(100.0 * newSegmentSizeNoStore / startMBUsed) + "%");
-      }
-
-      success = true;
-    } finally {
-      notifyAll();
-      if (!success) {
-        if (segment != null) {
-          deleter.refresh(segment);
-        }
-        abort();
-      }
-    }
-
-    doAfterFlush();
-
-    // Lock order: IW -> DW -> BD
-    pushDeletes(newSegment, segmentInfos);
-
-    return newSegment;
-  }
-
->>>>>>> 7913804b
   synchronized void close() {
     closed = true;
     notifyAll();
@@ -480,7 +370,6 @@
       throws CorruptIndexException, IOException {
     ensureOpen();
 
-    Collection<String> flushedFiles = null;
     SegmentInfo newSegment = null;
 
     ThreadState perThread = perThreadPool.getAndLock(Thread.currentThread(), this, doc);
@@ -500,8 +389,6 @@
       newSegment = finishAddDocument(dwpt, perThreadRAMUsedBeforeAdd);
       if (newSegment != null) {
         perThreadPool.clearThreadBindings(perThread);
-        flushedFiles = new HashSet<String>();
-        flushedFiles.addAll(dwpt.flushState.flushedFiles);
       }
 
     } finally {
@@ -509,7 +396,7 @@
     }
 
     if (newSegment != null) {
-      finishFlushedSegment(newSegment, flushedFiles);
+      finishFlushedSegment(newSegment);
       return true;
     }
 
@@ -536,40 +423,7 @@
       oldValue = ramUsed.get();
     }
 
-<<<<<<< HEAD
     return newSegment;
-=======
-  NumberFormat nf = NumberFormat.getInstance();
-
-  /* Initial chunks size of the shared byte[] blocks used to
-     store postings data */
-  final static int BYTE_BLOCK_NOT_MASK = ~BYTE_BLOCK_MASK;
-
-  /* if you increase this, you must fix field cache impl for
-   * getTerms/getTermsIndex requires <= 32768.  Also fix
-   * DeltaBytesWriter's TERM_EOF if necessary. */
-  final static int MAX_TERM_LENGTH_UTF8 = BYTE_BLOCK_SIZE-2;
-
-  /* Initial chunks size of the shared int[] blocks used to
-     store postings data */
-  final static int INT_BLOCK_SHIFT = 13;
-  final static int INT_BLOCK_SIZE = 1 << INT_BLOCK_SHIFT;
-  final static int INT_BLOCK_MASK = INT_BLOCK_SIZE - 1;
-
-  private List<int[]> freeIntBlocks = new ArrayList<int[]>();
-
-  /* Allocate another int[] from the shared pool */
-  synchronized int[] getIntBlock() {
-    final int size = freeIntBlocks.size();
-    final int[] b;
-    if (0 == size) {
-      b = new int[INT_BLOCK_SIZE];
-      bytesUsed.addAndGet(INT_BLOCK_SIZE*RamUsageEstimator.NUM_BYTES_INT);
-    } else {
-      b = freeIntBlocks.remove(size-1);
-    }
-    return b;
->>>>>>> 7913804b
   }
 
   final boolean flushAllThreads(final boolean flushDeletes)
@@ -586,7 +440,6 @@
     boolean anythingFlushed = false;
 
     while (threadsIterator.hasNext()) {
-      Collection<String> flushedFiles = null;
       SegmentInfo newSegment = null;
 
       ThreadState perThread = threadsIterator.next();
@@ -608,8 +461,6 @@
 
           if (newSegment != null) {
             IndexWriter.setDiagnostics(newSegment, "flush");
-            flushedFiles = new HashSet<String>();
-            flushedFiles.addAll(dwpt.flushState.flushedFiles);
             dwpt.pushDeletes(newSegment, indexWriter.segmentInfos);
             anythingFlushed = true;
             perThreadPool.clearThreadBindings(perThread);
@@ -624,7 +475,7 @@
       if (newSegment != null) {
         // important do unlock the perThread before finishFlushedSegment
         // is called to prevent deadlock on IndexWriter mutex
-        finishFlushedSegment(newSegment, flushedFiles);
+        finishFlushedSegment(newSegment);
       }
     }
 
@@ -643,14 +494,14 @@
     cfsWriter.close();
   }
 
-  void finishFlushedSegment(SegmentInfo newSegment, Collection<String> flushedFiles) throws IOException {
+  void finishFlushedSegment(SegmentInfo newSegment) throws IOException {
     if (indexWriter.useCompoundFile(newSegment)) {
       String compoundFileName = IndexFileNames.segmentFileName(newSegment.name, "", IndexFileNames.COMPOUND_FILE_EXTENSION);
       message("creating compound file " + compoundFileName);
       // Now build compound file
       boolean success = false;
       try {
-        createCompoundFile(compoundFileName, flushedFiles);
+        createCompoundFile(compoundFileName, newSegment.files());
         success = true;
       } finally {
         if (!success) {
@@ -661,14 +512,14 @@
 
           indexWriter.deleter.deleteFile(IndexFileNames.segmentFileName(newSegment.name, "",
               IndexFileNames.COMPOUND_FILE_EXTENSION));
-          for (String file : flushedFiles) {
+          for (String file : newSegment.files()) {
             indexWriter.deleter.deleteFile(file);
           }
 
         }
       }
 
-      for (String file : flushedFiles) {
+      for (String file : newSegment.files()) {
         indexWriter.deleter.deleteFile(file);
       }
 
