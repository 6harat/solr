package org.apache.lucene.index.values;

/**
 * Licensed to the Apache Software Foundation (ASF) under one or more
 * contributor license agreements.  See the NOTICE file distributed with
 * this work for additional information regarding copyright ownership.
 * The ASF licenses this file to You under the Apache License, Version 2.0
 * (the "License"); you may not use this file except in compliance with
 * the License.  You may obtain a copy of the License at
 *
 *     http://www.apache.org/licenses/LICENSE-2.0
 *
 * Unless required by applicable law or agreed to in writing, software
 * distributed under the License is distributed on an "AS IS" BASIS,
 * WITHOUT WARRANTIES OR CONDITIONS OF ANY KIND, either express or implied.
 * See the License for the specific language governing permissions and
 * limitations under the License.
 */

import java.io.IOException;
import java.util.concurrent.atomic.AtomicLong;

import org.apache.lucene.index.values.Bytes.BytesBaseSource;
import org.apache.lucene.index.values.Bytes.BytesReaderBase;
import org.apache.lucene.index.values.Bytes.BytesWriterBase;
import org.apache.lucene.store.Directory;
import org.apache.lucene.store.IOContext;
import org.apache.lucene.store.IndexInput;
import org.apache.lucene.store.IndexOutput;
import org.apache.lucene.util.ArrayUtil;
import org.apache.lucene.util.AttributeSource;
import org.apache.lucene.util.ByteBlockPool;
import org.apache.lucene.util.BytesRef;
import org.apache.lucene.util.BytesRefHash;
import org.apache.lucene.util.IOUtils;
import org.apache.lucene.util.PagedBytes;
import org.apache.lucene.util.RamUsageEstimator;
import org.apache.lucene.util.ByteBlockPool.Allocator;
import org.apache.lucene.util.ByteBlockPool.DirectTrackingAllocator;
import org.apache.lucene.util.BytesRefHash.TrackingDirectBytesStartArray;
import org.apache.lucene.util.packed.PackedInts;

// Stores fixed-length byte[] by deref, ie when two docs
// have the same value, they store only 1 byte[]
/**
 * @lucene.experimental
 */
class FixedDerefBytesImpl {

  static final String CODEC_NAME = "FixedDerefBytes";
  static final int VERSION_START = 0;
  static final int VERSION_CURRENT = VERSION_START;

  static class Writer extends BytesWriterBase {
    private int size = -1;
    private int[] docToID;
<<<<<<< HEAD
    private final BytesRefHash hash = new BytesRefHash(pool,
        BytesRefHash.DEFAULT_CAPACITY, new TrackingDirectBytesStartArray(
            BytesRefHash.DEFAULT_CAPACITY, bytesUsed));
    public Writer(Directory dir, String id, AtomicLong bytesUsed, IOContext context)
=======
    private final BytesRefHash hash;
    public Writer(Directory dir, String id, AtomicLong bytesUsed)
>>>>>>> a66a97c5
        throws IOException {
      this(dir, id, new DirectTrackingAllocator(ByteBlockPool.BYTE_BLOCK_SIZE, bytesUsed),
          bytesUsed, context);
    }

    public Writer(Directory dir, String id, Allocator allocator,
<<<<<<< HEAD
        AtomicLong bytesUsed, IOContext context) throws IOException {
      super(dir, id, CODEC_NAME, VERSION_CURRENT, true,
          new ByteBlockPool(allocator), bytesUsed, context);
=======
        AtomicLong bytesUsed) throws IOException {
      super(dir, id, CODEC_NAME, VERSION_CURRENT, bytesUsed);
      hash = new BytesRefHash(new ByteBlockPool(allocator),
          BytesRefHash.DEFAULT_CAPACITY, new TrackingDirectBytesStartArray(
              BytesRefHash.DEFAULT_CAPACITY, bytesUsed));
>>>>>>> a66a97c5
      docToID = new int[1];
      bytesUsed.addAndGet(RamUsageEstimator.NUM_BYTES_INT);
    }

    @Override
    public void add(int docID, BytesRef bytes) throws IOException {
      if (bytes.length == 0) // default value - skip it
        return;
      if (size == -1) {
        size = bytes.length;
      } else if (bytes.length != size) {
        throw new IllegalArgumentException("expected bytes size=" + size
            + " but got " + bytes.length);
      }
      int ord = hash.add(bytes);
      if (ord < 0) {
        ord = (-ord) - 1;
      }
      if (docID >= docToID.length) {
        final int size = docToID.length;
        docToID = ArrayUtil.grow(docToID, 1 + docID);
        bytesUsed.addAndGet((docToID.length - size)
            * RamUsageEstimator.NUM_BYTES_INT);
      }
      docToID[docID] = 1 + ord;
    }

    // Important that we get docCount, in case there were
    // some last docs that we didn't see
    @Override
    public void finish(int docCount) throws IOException {
      boolean success = false;
      final int numValues = hash.size();
      final IndexOutput datOut = getDataOut();
      try {
        datOut.writeInt(size);
        if (size != -1) {
          final BytesRef bytesRef = new BytesRef(size);
          for (int i = 0; i < numValues; i++) {
            hash.get(i, bytesRef);
            datOut.writeBytes(bytesRef.bytes, bytesRef.offset, bytesRef.length);
          }
        }
        success = true;
      } finally {
        IOUtils.closeSafely(!success, datOut);
        hash.close();
      }
      success = false;
      final IndexOutput idxOut = getIndexOut();
      try {
        final int count = 1 + numValues;
        idxOut.writeInt(count - 1);
        // write index
        final PackedInts.Writer w = PackedInts.getWriter(idxOut, docCount,
            PackedInts.bitsRequired(count - 1));
        final int limit = docCount > docToID.length ? docToID.length : docCount;
        for (int i = 0; i < limit; i++) {
          w.add(docToID[i]);
        }
        // fill up remaining doc with zeros
        for (int i = limit; i < docCount; i++) {
          w.add(0);
        }
        w.finish();
        success = true;
      } finally {
        IOUtils.closeSafely(!success, idxOut);
        bytesUsed
            .addAndGet((-docToID.length) * RamUsageEstimator.NUM_BYTES_INT);
        docToID = null;
      }
    }
  }

  public static class Reader extends BytesReaderBase {
    private final int size;

    Reader(Directory dir, String id, int maxDoc, IOContext context) throws IOException {
      super(dir, id, CODEC_NAME, VERSION_START, true, context);
      size = datIn.readInt();
    }

    @Override
    public Source load() throws IOException {
      final IndexInput index = cloneIndex();
      return new Source(cloneData(), index, size, index.readInt());
    }

    private static class Source extends BytesBaseSource {
      private final PackedInts.Reader index;
      private final int size;
      private final int numValues;

      protected Source(IndexInput datIn, IndexInput idxIn, int size,
          int numValues) throws IOException {
        super(datIn, idxIn, new PagedBytes(PAGED_BYTES_BITS), size * numValues);
        this.size = size;
        this.numValues = numValues;
        index = PackedInts.getReader(idxIn);
      }

      @Override
      public BytesRef getBytes(int docID, BytesRef bytesRef) {
        final int id = (int) index.get(docID);
        if (id == 0) {
          bytesRef.length = 0;
          return bytesRef;
        }
        return data.fillSlice(bytesRef, ((id - 1) * size), size);
      }

      @Override
      public int getValueCount() {
        return numValues;
      }

      @Override
      public ValueType type() {
        return ValueType.BYTES_FIXED_DEREF;
      }

      @Override
      protected int maxDoc() {
        return index.size();
      }
    }

    @Override
    public ValuesEnum getEnum(AttributeSource source) throws IOException {
      return new DerefBytesEnum(source, cloneData(), cloneIndex(), size);
    }

    static class DerefBytesEnum extends ValuesEnum {
      protected final IndexInput datIn;
      private final PackedInts.ReaderIterator idx;
      protected final long fp;
      private final int size;
      private final int valueCount;
      private int pos = -1;

      public DerefBytesEnum(AttributeSource source, IndexInput datIn,
          IndexInput idxIn, int size) throws IOException {
        this(source, datIn, idxIn, size, ValueType.BYTES_FIXED_DEREF);
      }

      protected DerefBytesEnum(AttributeSource source, IndexInput datIn,
          IndexInput idxIn, int size, ValueType enumType) throws IOException {
        super(source, enumType);
        this.datIn = datIn;
        this.size = size;
        idxIn.readInt();// read valueCount
        idx = PackedInts.getReaderIterator(idxIn);
        fp = datIn.getFilePointer();
        bytesRef.grow(this.size);
        bytesRef.length = this.size;
        bytesRef.offset = 0;
        valueCount = idx.size();
      }

      protected void copyFrom(ValuesEnum valuesEnum) {
        bytesRef = valuesEnum.bytesRef;
        if (bytesRef.bytes.length < size) {
          bytesRef.grow(size);
        }
        bytesRef.length = size;
        bytesRef.offset = 0;
      }

      @Override
      public int advance(int target) throws IOException {
        if (target < valueCount) {
          long address;
          while ((address = idx.advance(target)) == 0) {
            if (++target >= valueCount) {
              return pos = NO_MORE_DOCS;
            }
          }
          pos = idx.ord();
          fill(address, bytesRef);
          return pos;
        }
        return pos = NO_MORE_DOCS;
      }

      @Override
      public int nextDoc() throws IOException {
        if (pos >= valueCount) {
          return pos = NO_MORE_DOCS;
        }
        return advance(pos + 1);
      }

      public void close() throws IOException {
        try {
          datIn.close();
        } finally {
          idx.close();
        }
      }

      protected void fill(long address, BytesRef ref) throws IOException {
        datIn.seek(fp + ((address - 1) * size));
        datIn.readBytes(ref.bytes, 0, size);
        ref.length = size;
        ref.offset = 0;
      }

      @Override
      public int docID() {
        return pos;
      }

    }

    @Override
    public ValueType type() {
      return ValueType.BYTES_FIXED_DEREF;
    }
  }

}<|MERGE_RESOLUTION|>--- conflicted
+++ resolved
@@ -54,32 +54,19 @@
   static class Writer extends BytesWriterBase {
     private int size = -1;
     private int[] docToID;
-<<<<<<< HEAD
-    private final BytesRefHash hash = new BytesRefHash(pool,
-        BytesRefHash.DEFAULT_CAPACITY, new TrackingDirectBytesStartArray(
-            BytesRefHash.DEFAULT_CAPACITY, bytesUsed));
+    private final BytesRefHash hash;
     public Writer(Directory dir, String id, AtomicLong bytesUsed, IOContext context)
-=======
-    private final BytesRefHash hash;
-    public Writer(Directory dir, String id, AtomicLong bytesUsed)
->>>>>>> a66a97c5
         throws IOException {
       this(dir, id, new DirectTrackingAllocator(ByteBlockPool.BYTE_BLOCK_SIZE, bytesUsed),
           bytesUsed, context);
     }
 
     public Writer(Directory dir, String id, Allocator allocator,
-<<<<<<< HEAD
         AtomicLong bytesUsed, IOContext context) throws IOException {
-      super(dir, id, CODEC_NAME, VERSION_CURRENT, true,
-          new ByteBlockPool(allocator), bytesUsed, context);
-=======
-        AtomicLong bytesUsed) throws IOException {
-      super(dir, id, CODEC_NAME, VERSION_CURRENT, bytesUsed);
+      super(dir, id, CODEC_NAME, VERSION_CURRENT, bytesUsed, context);
       hash = new BytesRefHash(new ByteBlockPool(allocator),
           BytesRefHash.DEFAULT_CAPACITY, new TrackingDirectBytesStartArray(
               BytesRefHash.DEFAULT_CAPACITY, bytesUsed));
->>>>>>> a66a97c5
       docToID = new int[1];
       bytesUsed.addAndGet(RamUsageEstimator.NUM_BYTES_INT);
     }
